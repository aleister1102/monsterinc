package models

import (
	"html/template"
	"time"

	"github.com/aleister1102/monsterinc/internal/common"
)

// ProbeResultDisplay is a struct tailored for displaying probe results in the HTML report.
// It might omit or reformat fields from the main ProbeResult struct.
type ProbeResultDisplay struct {
	InputURL        string
	FinalURL        string
	Method          string
	StatusCode      int
	ContentLength   int64
	ContentType     string
	Title           string
	WebServer       string
	Technologies    []string // Kept as a slice for easier template handling, join in template if needed
	IPs             []string
	CNAMEs          []string
	ASN             int
	ASNOrg          string
	TLSVersion      string
	TLSCipher       string
	TLSCertIssuer   string
	TLSCertExpiry   string // Formatted string for display
	Duration        float64
	Headers         map[string]string
	Body            string // Or a snippet, or path to stored body
	Error           string
	Timestamp       string // Formatted string for display
	IsSuccess       bool   // Helper for template logic
	HasTechnologies bool   // Helper
	HasTLS          bool   // Helper
	HasASN          bool   // Helper for template to check if ASN info is present
	HasCNAMEs       bool   // Helper
	HasIPs          bool   // Helper
	RootTargetURL   string // Added for multi-target navigation
	URLStatus       string `json:"diff_status,omitempty"` // Changed from URLStatus
}

// ReportPageData holds all the data needed to render the HTML report page.
type ReportPageData struct {
	ReportTitle    string
	GeneratedAt    string // Formatted timestamp
	ProbeResults   []ProbeResultDisplay
	TotalResults   int
	SuccessResults int
	FailedResults  int
	Config         *ReporterConfigForTemplate // To pass some config like ItemsPerPage
	// Additional metadata can be added here
	UniqueStatusCodes  []int
	UniqueContentTypes []string
	UniqueTechnologies []string
	UniqueRootTargets  []string                 // Deprecated: keeping for backward compatibility
	UniqueHostnames    []string                 // New: for hostname-based grouping
	UniqueURLStatuses  []string                 // For diff status filtering
	CustomCSS          template.CSS             // For embedded styles.css
	ReportJs           template.JS              // Embedded custom report.js
	URLDiffs           map[string]URLDiffResult `json:"url_diffs,omitempty"` // Added to hold raw diff results
	Theme              string                   // e.g., "dark" or "light"
	FilterPlaceholders map[string]string        // e.g. "Search Title..."
	TableHeaders       []string                 // For dynamic table generation if needed
	ItemsPerPage       int                      // From config
	EnableDataTables   bool                     // From config, determines if CDN links for DataTables are included
	ShowTimelineView   bool                     // Future feature?
	ErrorMessage       string                   // If report generation has a top-level error
	FaviconBase64      string                   // Base64 encoded favicon
	ProbeResultsJSON   template.JS              `json:"-"` // JSON string of ProbeResults for JavaScript processing

	// Diffing summary data, map key is RootTargetURL
	DiffSummaryData map[string]DiffSummaryEntry `json:"diff_summary_data"`

	// Report Part Information (for multi-part reports)
	ReportPartInfo string `json:"report_part_info,omitempty"`
}

// ReporterConfigForTemplate is a subset of reporter configurations relevant for the template.
type ReporterConfigForTemplate struct {
	ItemsPerPage int
}

// Helper function to transform ProbeResult to ProbeResultDisplay
// This function should be in a package that can import both models and httpxrunner if ProbeResult is from there.
// For now, assuming ProbeResult is models.ProbeResult.
func ToProbeResultDisplay(pr ProbeResult) ProbeResultDisplay {
	// Determine if the probe was successful (e.g., status code 2xx and no major error)
	isSuccess := pr.Error == "" && (pr.StatusCode >= 200 && pr.StatusCode < 400) // Consider 3xx as success for reachability

	var technologies []string
	for _, t := range pr.Technologies {
		technologies = append(technologies, t.Name)
	}

	return ProbeResultDisplay{
		InputURL:        pr.InputURL,
		FinalURL:        pr.FinalURL,
		Method:          pr.Method,
		StatusCode:      pr.StatusCode,
		ContentLength:   pr.ContentLength,
		ContentType:     pr.ContentType,
		Title:           pr.Title,
		WebServer:       pr.WebServer,
		Technologies:    technologies,
		IPs:             pr.IPs,
		CNAMEs:          pr.CNAMEs,
		ASN:             pr.ASN,
		ASNOrg:          pr.ASNOrg,
		Duration:        pr.Duration,
		Headers:         pr.Headers,
		Body:            pr.Body, // Consider snippet or link
		Error:           pr.Error,
		Timestamp:       common.FormatTimeOptional(pr.Timestamp, "2006-01-02 15:04:05 MST"),
		IsSuccess:       isSuccess,
		HasTechnologies: len(technologies) > 0,
		HasASN:          pr.ASN != 0,
		HasCNAMEs:       len(pr.CNAMEs) > 0,
		HasIPs:          len(pr.IPs) > 0,
		RootTargetURL:   pr.RootTargetURL, // Use the correct RootTargetURL from ProbeResult
		URLStatus:       pr.URLStatus,     // Assign URLStatus
	}
}

// Add more helper functions or structs as needed for the report.
// For example, a struct to hold filter options populated from the data.

func GetDefaultReportPageData() ReportPageData {
	return ReportPageData{
		ReportTitle: "MonsterInc Scan Report",
		GeneratedAt: time.Now().Format("2006-01-02 15:04:05 MST"),
		Theme:       "light", // Default theme
		FilterPlaceholders: map[string]string{
			"globalSearch":   "Search all fields...",
			"titleSearch":    "Filter by Title...",
			"techSearch":     "Filter by Technology...",
			"finalUrlSearch": "Filter by Final URL...",
		},
		TableHeaders: []string{ // Default headers, can be customized
			"Input URL", "Final URL", "Status", "Title", "Technologies", "Web Server", "Content Type", "Length", "IPs",
		},
		ItemsPerPage:     10,   // Default, should come from config
		EnableDataTables: true, // Default, should come from config
	}
}

// DiffSummaryEntry holds counts for a specific root target's diff results
type DiffSummaryEntry struct {
	NewCount      int `json:"new_count"`
	OldCount      int `json:"old_count"`
	ExistingCount int `json:"existing_count"`
	ChangedCount  int `json:"changed_count"` // Keep for future use
}

<<<<<<< HEAD
// DiffReportPageData holds all the data needed to render the diff_report.html.tmpl template.
=======
// DiffReportPageData holds all the data needed to render the diff_report_client_side.html.tmpl template.
>>>>>>> cc5f138b
// It will now hold a list of diff results for multiple URLs.
// Consider adding more metadata if needed, like report generation time, overall summary, etc.
type DiffReportPageData struct {
	ReportTitle      string              `json:"report_title"`
	GeneratedAt      string              `json:"generated_at"`
	DiffResults      []DiffResultDisplay `json:"diff_results"`
	TotalDiffs       int                 `json:"total_diffs"`
	ItemsPerPage     int                 `json:"items_per_page"`             // For potential pagination
	EnableDataTables bool                `json:"enable_data_tables"`         // To enable/disable DataTables JS library features
	ReportType       string              `json:"report_type,omitempty"`      // Added ReportType for template logic
	FaviconBase64    string              `json:"favicon_base64,omitempty"`   // Base64 encoded favicon
	ReportPartInfo   string              `json:"report_part_info,omitempty"` // Report Part Information (for multi-part reports)
<<<<<<< HEAD
=======
	DiffResultsJSON  template.JS         `json:"-"`                          // JSON string of DiffResults for client-side rendering
>>>>>>> cc5f138b
	// You can add more fields here, for example, a summary of changes, etc.
}

// DiffResultDisplay is a version of ContentDiffResult tailored for display in the template.
// It might include additional presentation-specific fields or formatting.
type DiffResultDisplay struct {
	URL            string          `json:"url"`
	ContentType    string          `json:"content_type"`
	Timestamp      time.Time       `json:"timestamp"` // Timestamp of the current content
	IsIdentical    bool            `json:"is_identical"`
	Diffs          []ContentDiff   `json:"diffs"`         // The raw diffs
	ErrorMessage   string          `json:"error_message"` // If an error occurred generating this specific diff
	DiffHTML       template.HTML   `json:"diff_html"`     // Pre-rendered HTML for this diff
	OldHash        string          `json:"old_hash,omitempty"`
	NewHash        string          `json:"new_hash,omitempty"`
	Summary        string          `json:"summary,omitempty"`
	FullContent    string          `json:"full_content,omitempty"`    // Added to display full new content
	ExtractedPaths []ExtractedPath `json:"extracted_paths,omitempty"` // Added
}

// SetCustomCSS sets the custom CSS for the report page
func (rpd *ReportPageData) SetCustomCSS(css template.CSS) {
	rpd.CustomCSS = css
}

// SetReportJs sets the report JavaScript for the report page
func (rpd *ReportPageData) SetReportJs(js template.JS) {
	rpd.ReportJs = js
}<|MERGE_RESOLUTION|>--- conflicted
+++ resolved
@@ -154,11 +154,7 @@
 	ChangedCount  int `json:"changed_count"` // Keep for future use
 }
 
-<<<<<<< HEAD
-// DiffReportPageData holds all the data needed to render the diff_report.html.tmpl template.
-=======
 // DiffReportPageData holds all the data needed to render the diff_report_client_side.html.tmpl template.
->>>>>>> cc5f138b
 // It will now hold a list of diff results for multiple URLs.
 // Consider adding more metadata if needed, like report generation time, overall summary, etc.
 type DiffReportPageData struct {
@@ -171,10 +167,7 @@
 	ReportType       string              `json:"report_type,omitempty"`      // Added ReportType for template logic
 	FaviconBase64    string              `json:"favicon_base64,omitempty"`   // Base64 encoded favicon
 	ReportPartInfo   string              `json:"report_part_info,omitempty"` // Report Part Information (for multi-part reports)
-<<<<<<< HEAD
-=======
 	DiffResultsJSON  template.JS         `json:"-"`                          // JSON string of DiffResults for client-side rendering
->>>>>>> cc5f138b
 	// You can add more fields here, for example, a summary of changes, etc.
 }
 
