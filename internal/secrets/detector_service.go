--- conflicted
+++ resolved
@@ -68,35 +68,6 @@
 		}
 	}
 
-<<<<<<< HEAD
-	// Scan with TruffleHog if enabled
-	if s.secretsConfig.EnableTruffleHog && s.trufflehogAdapter != nil {
-		start := time.Now()
-		truffleHogFindings, err := s.trufflehogAdapter.ScanWithTruffleHog(content, sourceURL)
-		duration := time.Since(start)
-
-		if err != nil {
-			// Check if it's an updater-related error - less critical
-			errStr := err.Error()
-			isUpdaterError := strings.Contains(errStr, "updater failed") ||
-				strings.Contains(errStr, "cmd") ||
-				strings.Contains(errStr, "cannot move binary")
-
-			if isUpdaterError {
-				s.logger.Warn().Err(err).Str("sourceURL", sourceURL).Dur("duration", duration).
-					Msg("TruffleHog scan failed due to updater issues, continuing with regex scanning only")
-				// Continue without TruffleHog findings, don't fail the entire scan
-			} else {
-				s.logger.Error().Err(err).Str("sourceURL", sourceURL).Dur("duration", duration).
-					Msg("TruffleHog scan failed")
-				// For other errors, still continue but log as error
-			}
-		} else {
-			s.logger.Info().Int("findings", len(truffleHogFindings)).Str("sourceURL", sourceURL).
-				Dur("duration", duration).Msg("TruffleHog scan completed")
-			allFindings = append(allFindings, truffleHogFindings...)
-		}
-=======
 	// Run TruffleHog detection if enabled
 	if s.secretsConfig.EnableTruffleHog && s.trufflehogAdapter != nil {
 		s.logger.Debug().Str("source_url", sourceURL).Msg("Running TruffleHog secret detection")
@@ -112,7 +83,6 @@
 		}
 	} else {
 		s.logger.Debug().Str("source_url", sourceURL).Msg("TruffleHog detection disabled or not available")
->>>>>>> 5431417d
 	}
 
 	// Run custom regex scanning if enabled
