package secrets

import (
	"bufio"
	"bytes"
	"context"
	"encoding/json"
	"fmt"
	"os"
	"os/exec"
	"strings"
	"time"

	"github.com/aleister1102/monsterinc/internal/config"
	"github.com/aleister1102/monsterinc/internal/models"

	"github.com/rs/zerolog"
)

// TruffleHogAdapter is responsible for interacting with the TruffleHog tool via CLI.
type TruffleHogAdapter struct {
	config *config.SecretsConfig
	logger zerolog.Logger
}

// NewTruffleHogAdapter creates a new TruffleHogAdapter.
func NewTruffleHogAdapter(cfg *config.SecretsConfig, log zerolog.Logger) *TruffleHogAdapter {
	return &TruffleHogAdapter{
		config: cfg,
		logger: log.With().Str("adapter", "TruffleHogAdapter").Logger(),
	}
}

// TruffleHogFindingV3 defines the structure for a single finding from TruffleHog v3 JSONL output.
type TruffleHogFindingV3 struct {
	SourceMetadata struct {
		Data struct {
			Git *struct { // Git specific metadata
				Commit     string    `json:"commit"`
				File       string    `json:"file"`
				Email      string    `json:"email"`
				Repository string    `json:"repository"`
				Timestamp  time.Time `json:"timestamp"`
				Line       int       `json:"line"`
			} `json:"Git"`
			File *struct { // Filesystem specific metadata
				Path string `json:"path"`
				Line int    `json:"line"`
			} `json:"File"`
			// Other source types like S3, GitHub, etc. can be added here
		} `json:"Data"`
	} `json:"SourceMetadata"`
	SourceID       int                    `json:"SourceID"`
	SourceType     int                    `json:"SourceType"`
	SourceName     string                 `json:"SourceName"`
	DetectorType   int                    `json:"DetectorType"`
	DetectorName   string                 `json:"DetectorName"`
	DecoderName    string                 `json:"DecoderName"`
	Verified       bool                   `json:"Verified"`
	Raw            string                 `json:"Raw"`
	Redacted       string                 `json:"Redacted"`
	ExtraData      map[string]interface{} `json:"ExtraData"`      // Catch-all for other fields
	StructuredData interface{}            `json:"StructuredData"` // Can be any structure based on detector
	RuleName       string                 `json:"RuleName"`       // Often present, good for description
}

// ScanWithTruffleHog executes TruffleHog CLI and parses its JSONL output.
func (a *TruffleHogAdapter) ScanWithTruffleHog(content []byte, filenameHint string) ([]models.SecretFinding, error) {
	a.logger.Debug().Str("filenameHint", filenameHint).Int("content_length", len(content)).Msg("Scanning with TruffleHog CLI")

	if a.config.TruffleHogPath == "" {
		return nil, fmt.Errorf("TruffleHog path is not configured")
	}

	// Create a temporary file to scan
	tmpFile, err := os.CreateTemp("", "trufflehog_scan_*.tmp")
	if err != nil {
		return nil, fmt.Errorf("failed to create temp file for TruffleHog: %w", err)
	}
	defer os.Remove(tmpFile.Name()) // Clean up the temp file

	if _, err := tmpFile.Write(content); err != nil {
		tmpFile.Close()
		return nil, fmt.Errorf("failed to write content to temp file: %w", err)
	}
	if err := tmpFile.Close(); err != nil {
		return nil, fmt.Errorf("failed to close temp file: %w", err)
	}

	// Prepare TruffleHog command
<<<<<<< HEAD
	// Using "filesystem" source to scan the temporary file.
	// --json flag for JSONL output.
	// --no-verification to skip live verification (can be slow and noisy).
	// --no-update to disable auto-updater which can cause PATH issues on Windows.
	// We could add --fail to exit with specific code if secrets are found, but parsing output is more robust.
	// Consider --include-detectors or --exclude-detectors if needed from config.
	cmdArgs := []string{"filesystem", tmpFile.Name(), "--json", "--no-update"}
=======
	cmd := exec.Command(a.config.TruffleHogPath, "filesystem", tmpFile.Name(), "--json")

>>>>>>> 5431417d
	if a.config.TruffleHogNoVerification {
		cmd.Args = append(cmd.Args, "--no-verification")
	}

	a.logger.Debug().Str("command", cmd.String()).Msg("Executing TruffleHog")

	ctx, cancel := context.WithTimeout(context.Background(), time.Duration(a.config.TruffleHogTimeoutSeconds)*time.Second)
	defer cancel()

<<<<<<< HEAD
	cmd := exec.CommandContext(ctx, a.config.TruffleHogPath, cmdArgs...)
	a.logger.Debug().Str("command", cmd.String()).Msg("Executing TruffleHog CLI command")

	// Set up environment to ensure Windows system commands are available
	cmd.Env = os.Environ()
	// Add common Windows system paths to ensure cmd.exe is available
	systemPath := os.Getenv("PATH")
	windowsPaths := ";C:\\Windows\\System32;C:\\Windows;C:\\Windows\\System32\\Wbem"
	if !strings.Contains(systemPath, "C:\\Windows\\System32") {
		cmd.Env = append(cmd.Env, "PATH="+systemPath+windowsPaths)
	}

=======
>>>>>>> 5431417d
	var stdoutBuf, stderrBuf bytes.Buffer
	cmd.Stdout = &stdoutBuf
	cmd.Stderr = &stderrBuf

	err = cmd.Run()
	if err != nil {
<<<<<<< HEAD
		stderrStr := stderrBuf.String()

		// Check if it's an updater-related error (non-critical for scanning)
		isUpdaterError := strings.Contains(stderrStr, "trufflehog updater") ||
			strings.Contains(stderrStr, "cannot move binary") ||
			strings.Contains(stderrStr, "cmd\": executable file not found")

		if isUpdaterError {
			a.logger.Warn().Err(err).Str("trufflehog_stderr", stderrStr).Msg("TruffleHog updater failed, but continuing with scan")
			// Don't return error for updater issues if we have stdout to parse
		} else {
			// Log stderr for debugging, even if we don't return it directly as the primary error
			// unless stdout is empty.
			a.logger.Warn().Err(err).Str("trufflehog_stderr", stderrStr).Str("trufflehog_stdout_snippet", firstNLines(stdoutBuf.String(), 5)).Msg("TruffleHog command finished with error")
		}

		// If there's an error AND no stdout, it's a more severe execution problem.
		if stdoutBuf.Len() == 0 {
			if isUpdaterError {
				a.logger.Error().Msg("TruffleHog updater failed and no scan output produced. Consider updating TruffleHog manually or fixing PATH issues.")
				return nil, fmt.Errorf("TruffleHog updater failed and no scan output produced. Error: %w. Consider updating TruffleHog manually or adding 'cmd' to PATH", err)
			}
			return nil, fmt.Errorf("TruffleHog command failed: %w. Stderr: %s", err, stderrStr)
=======
		// Check if it's a timeout or other context error
		if ctx.Err() == context.DeadlineExceeded {
			return nil, fmt.Errorf("trufflehog scan timed out after %d seconds", a.config.TruffleHogTimeoutSeconds)
>>>>>>> 5431417d
		}
		a.logger.Warn().Err(err).Str("stderr", stderrBuf.String()).Msg("TruffleHog command failed, but will still parse stdout")
	}

	var findings []models.SecretFinding
	scanner := bufio.NewScanner(&stdoutBuf)
	lineNumberInOutput := 0
	for scanner.Scan() {
		lineNumberInOutput++
		line := scanner.Bytes()
		if len(bytes.TrimSpace(line)) == 0 {
			continue // Skip empty lines
		}

		var thFinding TruffleHogFindingV3
		if err := json.Unmarshal(line, &thFinding); err != nil {
			a.logger.Error().Err(err).Str("line_content", string(line)).Int("output_line", lineNumberInOutput).Msg("Failed to unmarshal TruffleHog JSONL line")
			continue // Skip this finding
		}

		// Determine line number from finding data
		var secretLineNumber int
		if thFinding.SourceMetadata.Data.File != nil { // Filesystem source
			secretLineNumber = thFinding.SourceMetadata.Data.File.Line
		} else if thFinding.SourceMetadata.Data.Git != nil { // Git source (less likely for direct content scan but handle if CLI outputs it)
			secretLineNumber = thFinding.SourceMetadata.Data.Git.Line
		}

		finding := models.SecretFinding{
			SourceURL:         filenameHint,   // Use the original URL/hint as the source
			FilePathInArchive: tmpFile.Name(), // Path of the temp file scanned
			RuleID:            thFinding.DetectorName,
			Description:       fmt.Sprintf("TruffleHog: %s (Rule: %s)", thFinding.DetectorName, thFinding.RuleName),
			Severity:          mapTruffleHogSeverity(thFinding.Verified, thFinding.DetectorName, thFinding.RuleName),
			SecretText:        thFinding.Raw, // Store full secret without truncation
			LineNumber:        secretLineNumber,
			Timestamp:         time.Now(),
			ToolName:          "TruffleHog",
			VerificationState: func() string {
				if thFinding.Verified {
					return "Verified"
				}
				return "Unverified"
			}(),
		}
		// Convert thFinding.ExtraData map[string]interface{} to JSON string
		if thFinding.ExtraData != nil {
			extraDataBytes, err := json.Marshal(thFinding.ExtraData)
			if err != nil {
				a.logger.Warn().Err(err).Msg("Failed to marshal ExtraData to JSON, skipping")
			} else {
				finding.ExtraDataJSON = string(extraDataBytes)
			}
		}

		findings = append(findings, finding)
	}

	if err := scanner.Err(); err != nil {
		a.logger.Error().Err(err).Msg("Error reading TruffleHog stdout")
		// Return findings parsed so far, along with the scanner error.
		return findings, fmt.Errorf("error reading TruffleHog stdout: %w", err)
	}

	a.logger.Debug().Int("findings_count", len(findings)).Msg("TruffleHog CLI scan complete.")
	return findings, nil
}

// mapTruffleHogSeverity maps TruffleHog verification status and detector name to an internal severity string.
func mapTruffleHogSeverity(verified bool, detectorName string, ruleName string) string {
	// Normalize detector and rule names for consistent matching
	lowerDetectorName := strings.ToLower(detectorName)
	lowerRuleName := strings.ToLower(ruleName)

	if verified {
		// High confidence if verified by TruffleHog
		if strings.Contains(lowerDetectorName, "privatekey") || strings.Contains(lowerRuleName, "privatekey") ||
			strings.Contains(lowerDetectorName, "pkcs") || strings.Contains(lowerRuleName, "pkcs") {
			return "CRITICAL"
		}
		if strings.Contains(lowerDetectorName, "aws") || strings.Contains(lowerDetectorName, "gcp") || strings.Contains(lowerDetectorName, "azure") ||
			strings.Contains(lowerDetectorName, "github") || strings.Contains(lowerRuleName, "github") {
			return "CRITICAL"
		}
		return "HIGH" // Default for other verified secrets
	}

	// Non-verified, severity based on detector/rule name patterns
	// Critical keywords for unverified
	if strings.Contains(lowerDetectorName, "privatekey") || strings.Contains(lowerRuleName, "privatekey") ||
		strings.Contains(lowerDetectorName, "pkcs") || strings.Contains(lowerRuleName, "pkcs") ||
		strings.Contains(lowerDetectorName, "github_pat") || strings.Contains(lowerRuleName, "github_pat") || // Personal Access Token
		strings.Contains(lowerDetectorName, "github_app_token") || strings.Contains(lowerRuleName, "github_app_token") {
		return "CRITICAL"
	}

	// High severity keywords
	if strings.Contains(lowerDetectorName, "aws") || strings.Contains(lowerRuleName, "aws_access_key") ||
		strings.Contains(lowerDetectorName, "gcp") || strings.Contains(lowerRuleName, "google_api_key") ||
		strings.Contains(lowerDetectorName, "azure") ||
		strings.Contains(lowerDetectorName, "slack") || strings.Contains(lowerRuleName, "slack_token") ||
		strings.Contains(lowerDetectorName, "stripe") || strings.Contains(lowerRuleName, "stripe_api_key") ||
		strings.Contains(lowerDetectorName, "jwt") || strings.Contains(lowerRuleName, "json_web_token") ||
		strings.Contains(lowerDetectorName, "bearer") ||
		strings.Contains(lowerDetectorName, "secret_key") || strings.Contains(lowerRuleName, "api_key") { // More generic API key
		return "HIGH"
	}

	// Medium severity keywords
	if strings.Contains(lowerDetectorName, "generic") || // Generic detectors might be medium
		strings.Contains(lowerDetectorName, "password") && !strings.Contains(lowerRuleName, "example") || // Password not in an example
		strings.Contains(lowerDetectorName, "token") && !strings.Contains(lowerRuleName, "example") { // Token not in an example
		return "MEDIUM"
	}

	// Default for less common or less certain detectors without verification
	return "LOW"
}

// firstNLines returns the first N lines of a string, for cleaner logging.
func firstNLines(s string, n int) string {
	var lines []string
	scanner := bufio.NewScanner(strings.NewReader(s))
	for i := 0; i < n && scanner.Scan(); i++ {
		lines = append(lines, scanner.Text())
	}
	return strings.Join(lines, "\\n")
}<|MERGE_RESOLUTION|>--- conflicted
+++ resolved
@@ -88,18 +88,8 @@
 	}
 
 	// Prepare TruffleHog command
-<<<<<<< HEAD
-	// Using "filesystem" source to scan the temporary file.
-	// --json flag for JSONL output.
-	// --no-verification to skip live verification (can be slow and noisy).
-	// --no-update to disable auto-updater which can cause PATH issues on Windows.
-	// We could add --fail to exit with specific code if secrets are found, but parsing output is more robust.
-	// Consider --include-detectors or --exclude-detectors if needed from config.
-	cmdArgs := []string{"filesystem", tmpFile.Name(), "--json", "--no-update"}
-=======
 	cmd := exec.Command(a.config.TruffleHogPath, "filesystem", tmpFile.Name(), "--json")
 
->>>>>>> 5431417d
 	if a.config.TruffleHogNoVerification {
 		cmd.Args = append(cmd.Args, "--no-verification")
 	}
@@ -109,56 +99,15 @@
 	ctx, cancel := context.WithTimeout(context.Background(), time.Duration(a.config.TruffleHogTimeoutSeconds)*time.Second)
 	defer cancel()
 
-<<<<<<< HEAD
-	cmd := exec.CommandContext(ctx, a.config.TruffleHogPath, cmdArgs...)
-	a.logger.Debug().Str("command", cmd.String()).Msg("Executing TruffleHog CLI command")
-
-	// Set up environment to ensure Windows system commands are available
-	cmd.Env = os.Environ()
-	// Add common Windows system paths to ensure cmd.exe is available
-	systemPath := os.Getenv("PATH")
-	windowsPaths := ";C:\\Windows\\System32;C:\\Windows;C:\\Windows\\System32\\Wbem"
-	if !strings.Contains(systemPath, "C:\\Windows\\System32") {
-		cmd.Env = append(cmd.Env, "PATH="+systemPath+windowsPaths)
-	}
-
-=======
->>>>>>> 5431417d
 	var stdoutBuf, stderrBuf bytes.Buffer
 	cmd.Stdout = &stdoutBuf
 	cmd.Stderr = &stderrBuf
 
 	err = cmd.Run()
 	if err != nil {
-<<<<<<< HEAD
-		stderrStr := stderrBuf.String()
-
-		// Check if it's an updater-related error (non-critical for scanning)
-		isUpdaterError := strings.Contains(stderrStr, "trufflehog updater") ||
-			strings.Contains(stderrStr, "cannot move binary") ||
-			strings.Contains(stderrStr, "cmd\": executable file not found")
-
-		if isUpdaterError {
-			a.logger.Warn().Err(err).Str("trufflehog_stderr", stderrStr).Msg("TruffleHog updater failed, but continuing with scan")
-			// Don't return error for updater issues if we have stdout to parse
-		} else {
-			// Log stderr for debugging, even if we don't return it directly as the primary error
-			// unless stdout is empty.
-			a.logger.Warn().Err(err).Str("trufflehog_stderr", stderrStr).Str("trufflehog_stdout_snippet", firstNLines(stdoutBuf.String(), 5)).Msg("TruffleHog command finished with error")
-		}
-
-		// If there's an error AND no stdout, it's a more severe execution problem.
-		if stdoutBuf.Len() == 0 {
-			if isUpdaterError {
-				a.logger.Error().Msg("TruffleHog updater failed and no scan output produced. Consider updating TruffleHog manually or fixing PATH issues.")
-				return nil, fmt.Errorf("TruffleHog updater failed and no scan output produced. Error: %w. Consider updating TruffleHog manually or adding 'cmd' to PATH", err)
-			}
-			return nil, fmt.Errorf("TruffleHog command failed: %w. Stderr: %s", err, stderrStr)
-=======
 		// Check if it's a timeout or other context error
 		if ctx.Err() == context.DeadlineExceeded {
 			return nil, fmt.Errorf("trufflehog scan timed out after %d seconds", a.config.TruffleHogTimeoutSeconds)
->>>>>>> 5431417d
 		}
 		a.logger.Warn().Err(err).Str("stderr", stderrBuf.String()).Msg("TruffleHog command failed, but will still parse stdout")
 	}
