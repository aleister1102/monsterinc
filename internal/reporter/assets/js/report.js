--- conflicted
+++ resolved
@@ -4,11 +4,7 @@
     const $resultsTable = $('#resultsTable');
     const $tableBody = $resultsTable.find('tbody');
     let allRowsData = [];
-<<<<<<< HEAD
-    
-=======
-
->>>>>>> cc5f138b
+
     // Load data from Go template injection
     if (typeof window.reportSettings !== 'undefined' && window.reportSettings.initialProbeResults) {
         allRowsData = window.reportSettings.initialProbeResults;
@@ -315,11 +311,7 @@
         if (!sortKey) return;
 
         // Removed 'duration' from sortable keys
-<<<<<<< HEAD
-        const validSortKeys = ['InputURL', 'FinalURL', 'DiffStatus', 'StatusCode', 'Title', 'ContentType', 'ContentLength'];
-=======
         const validSortKeys = ['InputURL', 'FinalURL', 'diff_status', 'StatusCode', 'Title', 'ContentType', 'ContentLength'];
->>>>>>> cc5f138b
         if (!validSortKeys.includes(sortKey)) return;
 
         if (currentSortColumn === sortKey) {
@@ -358,50 +350,8 @@
         const resultData = allRowsData[originalDataIndex];
 
         if (resultData) {
-<<<<<<< HEAD
-            let detailsText = "";
-            detailsText += `Input URL: ${resultData.InputURL || '-'}\n`;
-            detailsText += `Final URL: ${resultData.FinalURL || '-'}\n`;
-            detailsText += `Diff Status: ${resultData.diff_status || '-'}\n`;
-            detailsText += `Method: ${resultData.Method || '-'}\n`;
-            detailsText += `Status Code: ${resultData.StatusCode || '-'}\n`;
-            detailsText += `Title: ${resultData.Title || '-'}\n`;
-
-            detailsText += `Content Type: ${resultData.ContentType || '-'}\n`;
-            detailsText += `Content Length: ${resultData.ContentLength !== undefined ? resultData.ContentLength : '-'}\n`;
-            detailsText += `Timestamp: ${resultData.Timestamp || '-'}\n`;
-            detailsText += "\n";
-
-            detailsText += `IPs: ${(resultData.IPs || []).join(', ')}\n`;
-            
-            // ASN Information
-            if (resultData.ASN && resultData.ASN !== 0) {
-                detailsText += `ASN: ${resultData.ASN}\n`;
-                if (resultData.ASNOrg) {
-                    detailsText += `ASN Organization: ${resultData.ASNOrg}\n`;
-                }
-            } else {
-                detailsText += `ASN: -\n`;
-            }
-            detailsText += "\n";
-
-            detailsText += `Technologies: ${(Array.isArray(resultData.Technologies) ? resultData.Technologies.join(', ') : '') || '-'}\n\n`;
-
-            detailsText += "--- Headers ---\n";
-            if (resultData.Headers && Object.keys(resultData.Headers).length > 0) {
-                for (const key in resultData.Headers) {
-                    detailsText += `${key}: ${resultData.Headers[key]}\n`;
-                }
-            } else {
-                detailsText += "(No headers captured)\n";
-            }
-            detailsText += "\n--- Body Snippet (if available) ---\n";
-            detailsText += truncateText(resultData.Body, 500) || "(No body captured or body is empty)";
-
-=======
             // Populate the new structured details view
             populateProbeDetails(resultData);
->>>>>>> cc5f138b
             $modalTitle.text(`Details for: ${resultData.InputURL}`);
         } else {
             $modalTitle.text('Details not found');
